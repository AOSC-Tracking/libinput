/*
 * Copyright © 2014 Red Hat, Inc.
 *
 * Permission is hereby granted, free of charge, to any person obtaining a
 * copy of this software and associated documentation files (the "Software"),
 * to deal in the Software without restriction, including without limitation
 * the rights to use, copy, modify, merge, publish, distribute, sublicense,
 * and/or sell copies of the Software, and to permit persons to whom the
 * Software is furnished to do so, subject to the following conditions:
 *
 * The above copyright notice and this permission notice (including the next
 * paragraph) shall be included in all copies or substantial portions of the
 * Software.
 *
 * THE SOFTWARE IS PROVIDED "AS IS", WITHOUT WARRANTY OF ANY KIND, EXPRESS OR
 * IMPLIED, INCLUDING BUT NOT LIMITED TO THE WARRANTIES OF MERCHANTABILITY,
 * FITNESS FOR A PARTICULAR PURPOSE AND NONINFRINGEMENT.  IN NO EVENT SHALL
 * THE AUTHORS OR COPYRIGHT HOLDERS BE LIABLE FOR ANY CLAIM, DAMAGES OR OTHER
 * LIABILITY, WHETHER IN AN ACTION OF CONTRACT, TORT OR OTHERWISE, ARISING
 * FROM, OUT OF OR IN CONNECTION WITH THE SOFTWARE OR THE USE OR OTHER
 * DEALINGS IN THE SOFTWARE.
 */

#include <config.h>

#include <check.h>
#include <errno.h>
#include <fcntl.h>
#include <libinput.h>
#include <libinput-util.h>
#include <unistd.h>

#include "litest.h"
#include "libinput-util.h"

static int open_restricted(const char *path, int flags, void *data)
{
	int fd = open(path, flags);
	return fd < 0 ? -errno : fd;
}
static void close_restricted(int fd, void *data)
{
	close(fd);
}

const struct libinput_interface simple_interface = {
	.open_restricted = open_restricted,
	.close_restricted = close_restricted,
};

static struct libevdev_uinput *
create_simple_test_device(const char *name, ...)
{
	va_list args;
	struct libevdev_uinput *uinput;
	struct libevdev *evdev;
	unsigned int type, code;
	int rc;
	struct input_absinfo abs = {
		.value = -1,
		.minimum = 0,
		.maximum = 100,
		.fuzz = 0,
		.flat = 0,
		.resolution = 100,
	};

	evdev = libevdev_new();
	litest_assert_notnull(evdev);
	libevdev_set_name(evdev, name);

	va_start(args, name);

	while ((type = va_arg(args, unsigned int)) != (unsigned int)-1 &&
	       (code = va_arg(args, unsigned int)) != (unsigned int)-1) {
		const struct input_absinfo *a = NULL;
		if (type == EV_ABS)
			a = &abs;
		libevdev_enable_event_code(evdev, type, code, a);
	}

	va_end(args);

	rc = libevdev_uinput_create_from_device(evdev,
						LIBEVDEV_UINPUT_OPEN_MANAGED,
						&uinput);
	litest_assert_int_eq(rc, 0);
	libevdev_free(evdev);

	return uinput;
}

START_TEST(event_conversion_device_notify)
{
	struct libevdev_uinput *uinput;
	struct libinput *li;
	struct libinput_event *event;
	int device_added = 0, device_removed = 0;

	uinput = create_simple_test_device("litest test device",
					   EV_REL, REL_X,
					   EV_REL, REL_Y,
					   EV_KEY, BTN_LEFT,
					   EV_KEY, BTN_MIDDLE,
					   EV_KEY, BTN_LEFT,
					   -1, -1);
	li = libinput_path_create_context(&simple_interface, NULL);
	libinput_path_add_device(li, libevdev_uinput_get_devnode(uinput));

	libinput_dispatch(li);
	libinput_suspend(li);
	libinput_resume(li);

	while ((event = libinput_get_event(li))) {
		enum libinput_event_type type;
		type = libinput_event_get_type(event);

		if (type == LIBINPUT_EVENT_DEVICE_ADDED ||
		    type == LIBINPUT_EVENT_DEVICE_REMOVED) {
			struct libinput_event_device_notify *dn;
			struct libinput_event *base;
			dn = libinput_event_get_device_notify_event(event);
			base = libinput_event_device_notify_get_base_event(dn);
			ck_assert(event == base);

			if (type == LIBINPUT_EVENT_DEVICE_ADDED)
				device_added++;
			else if (type == LIBINPUT_EVENT_DEVICE_REMOVED)
				device_removed++;

			litest_disable_log_handler(li);
			ck_assert(libinput_event_get_pointer_event(event) == NULL);
			ck_assert(libinput_event_get_keyboard_event(event) == NULL);
			ck_assert(libinput_event_get_touch_event(event) == NULL);
<<<<<<< HEAD
			ck_assert(libinput_event_get_tablet_event(event) == NULL);
=======
			ck_assert(libinput_event_get_gesture_event(event) == NULL);
>>>>>>> 988f31fc
			litest_restore_log_handler(li);
		}

		libinput_event_destroy(event);
	}

	libinput_unref(li);
	libevdev_uinput_destroy(uinput);

	ck_assert_int_gt(device_added, 0);
	ck_assert_int_gt(device_removed, 0);
}
END_TEST

START_TEST(event_conversion_pointer)
{
	struct litest_device *dev = litest_current_device();
	struct libinput *li = dev->libinput;
	struct libinput_event *event;
	int motion = 0, button = 0;

	/* Queue at least two relative motion events as the first one may
	 * be absorbed by the pointer acceleration filter. */
	litest_event(dev, EV_REL, REL_X, -1);
	litest_event(dev, EV_REL, REL_Y, -1);
	litest_event(dev, EV_SYN, SYN_REPORT, 0);
	litest_event(dev, EV_REL, REL_X, -1);
	litest_event(dev, EV_REL, REL_Y, -1);
	litest_event(dev, EV_KEY, BTN_LEFT, 1);
	litest_event(dev, EV_SYN, SYN_REPORT, 0);

	libinput_dispatch(li);

	while ((event = libinput_get_event(li))) {
		enum libinput_event_type type;
		type = libinput_event_get_type(event);

		if (type == LIBINPUT_EVENT_POINTER_MOTION ||
		    type == LIBINPUT_EVENT_POINTER_BUTTON) {
			struct libinput_event_pointer *p;
			struct libinput_event *base;
			p = libinput_event_get_pointer_event(event);
			base = libinput_event_pointer_get_base_event(p);
			ck_assert(event == base);

			if (type == LIBINPUT_EVENT_POINTER_MOTION)
				motion++;
			else if (type == LIBINPUT_EVENT_POINTER_BUTTON)
				button++;

			litest_disable_log_handler(li);
			ck_assert(libinput_event_get_device_notify_event(event) == NULL);
			ck_assert(libinput_event_get_keyboard_event(event) == NULL);
			ck_assert(libinput_event_get_touch_event(event) == NULL);
<<<<<<< HEAD
			ck_assert(libinput_event_get_tablet_event(event) == NULL);
=======
			ck_assert(libinput_event_get_gesture_event(event) == NULL);
>>>>>>> 988f31fc
			litest_restore_log_handler(li);
		}
		libinput_event_destroy(event);
	}

	ck_assert_int_gt(motion, 0);
	ck_assert_int_gt(button, 0);
}
END_TEST

START_TEST(event_conversion_pointer_abs)
{
	struct litest_device *dev = litest_current_device();
	struct libinput *li = dev->libinput;
	struct libinput_event *event;
	int motion = 0, button = 0;

	litest_event(dev, EV_ABS, ABS_X, 10);
	litest_event(dev, EV_ABS, ABS_Y, 50);
	litest_event(dev, EV_KEY, BTN_LEFT, 1);
	litest_event(dev, EV_SYN, SYN_REPORT, 0);
	litest_event(dev, EV_ABS, ABS_X, 30);
	litest_event(dev, EV_ABS, ABS_Y, 30);
	litest_event(dev, EV_SYN, SYN_REPORT, 0);

	libinput_dispatch(li);

	while ((event = libinput_get_event(li))) {
		enum libinput_event_type type;
		type = libinput_event_get_type(event);

		if (type == LIBINPUT_EVENT_POINTER_MOTION_ABSOLUTE ||
		    type == LIBINPUT_EVENT_POINTER_BUTTON) {
			struct libinput_event_pointer *p;
			struct libinput_event *base;
			p = libinput_event_get_pointer_event(event);
			base = libinput_event_pointer_get_base_event(p);
			ck_assert(event == base);

			if (type == LIBINPUT_EVENT_POINTER_MOTION_ABSOLUTE)
				motion++;
			else if (type == LIBINPUT_EVENT_POINTER_BUTTON)
				button++;

			litest_disable_log_handler(li);
			ck_assert(libinput_event_get_device_notify_event(event) == NULL);
			ck_assert(libinput_event_get_keyboard_event(event) == NULL);
			ck_assert(libinput_event_get_touch_event(event) == NULL);
<<<<<<< HEAD
			ck_assert(libinput_event_get_tablet_event(event) == NULL);
=======
			ck_assert(libinput_event_get_gesture_event(event) == NULL);
>>>>>>> 988f31fc
			litest_restore_log_handler(li);
		}
		libinput_event_destroy(event);
	}

	ck_assert_int_gt(motion, 0);
	ck_assert_int_gt(button, 0);
}
END_TEST

START_TEST(event_conversion_key)
{
	struct litest_device *dev = litest_current_device();
	struct libinput *li = dev->libinput;
	struct libinput_event *event;
	int key = 0;

	litest_event(dev, EV_KEY, KEY_A, 1);
	litest_event(dev, EV_SYN, SYN_REPORT, 0);
	litest_event(dev, EV_KEY, KEY_A, 0);
	litest_event(dev, EV_SYN, SYN_REPORT, 0);

	libinput_dispatch(li);

	while ((event = libinput_get_event(li))) {
		enum libinput_event_type type;
		type = libinput_event_get_type(event);

		if (type == LIBINPUT_EVENT_KEYBOARD_KEY) {
			struct libinput_event_keyboard *k;
			struct libinput_event *base;
			k = libinput_event_get_keyboard_event(event);
			base = libinput_event_keyboard_get_base_event(k);
			ck_assert(event == base);

			key++;

			litest_disable_log_handler(li);
			ck_assert(libinput_event_get_device_notify_event(event) == NULL);
			ck_assert(libinput_event_get_pointer_event(event) == NULL);
			ck_assert(libinput_event_get_touch_event(event) == NULL);
<<<<<<< HEAD
			ck_assert(libinput_event_get_tablet_event(event) == NULL);
=======
			ck_assert(libinput_event_get_gesture_event(event) == NULL);
>>>>>>> 988f31fc
			litest_restore_log_handler(li);
		}
		libinput_event_destroy(event);
	}

	ck_assert_int_gt(key, 0);
}
END_TEST

START_TEST(event_conversion_touch)
{
	struct litest_device *dev = litest_current_device();
	struct libinput *li = dev->libinput;
	struct libinput_event *event;
	int touch = 0;

	libinput_dispatch(li);

	litest_event(dev, EV_KEY, BTN_TOOL_FINGER, 1);
	litest_event(dev, EV_KEY, BTN_TOUCH, 1);
	litest_event(dev, EV_ABS, ABS_X, 10);
	litest_event(dev, EV_ABS, ABS_Y, 10);
	litest_event(dev, EV_ABS, ABS_MT_SLOT, 0);
	litest_event(dev, EV_ABS, ABS_MT_TRACKING_ID, 1);
	litest_event(dev, EV_ABS, ABS_MT_POSITION_X, 10);
	litest_event(dev, EV_ABS, ABS_MT_POSITION_Y, 10);
	litest_event(dev, EV_SYN, SYN_REPORT, 0);

	libinput_dispatch(li);

	while ((event = libinput_get_event(li))) {
		enum libinput_event_type type;
		type = libinput_event_get_type(event);

		if (type >= LIBINPUT_EVENT_TOUCH_DOWN &&
		    type <= LIBINPUT_EVENT_TOUCH_FRAME) {
			struct libinput_event_touch *t;
			struct libinput_event *base;
			t = libinput_event_get_touch_event(event);
			base = libinput_event_touch_get_base_event(t);
			ck_assert(event == base);

			touch++;

			litest_disable_log_handler(li);
			ck_assert(libinput_event_get_device_notify_event(event) == NULL);
			ck_assert(libinput_event_get_pointer_event(event) == NULL);
			ck_assert(libinput_event_get_keyboard_event(event) == NULL);
<<<<<<< HEAD
			ck_assert(libinput_event_get_tablet_event(event) == NULL);
=======
			ck_assert(libinput_event_get_gesture_event(event) == NULL);
>>>>>>> 988f31fc
			litest_restore_log_handler(li);
		}
		libinput_event_destroy(event);
	}

	ck_assert_int_gt(touch, 0);
}
END_TEST

<<<<<<< HEAD
START_TEST(event_conversion_tablet)
=======
START_TEST(event_conversion_gesture)
>>>>>>> 988f31fc
{
	struct litest_device *dev = litest_current_device();
	struct libinput *li = dev->libinput;
	struct libinput_event *event;
<<<<<<< HEAD
	int events = 0;
	struct axis_replacement axes[] = {
		{ ABS_DISTANCE, 10 },
		{ -1, -1 }
	};

	litest_tablet_proximity_in(dev, 50, 50, axes);
	litest_tablet_motion(dev, 60, 50, axes);
	litest_button_click(dev, BTN_STYLUS, true);
	litest_button_click(dev, BTN_STYLUS, false);

	libinput_dispatch(li);

=======
	int gestures = 0;
	int i;

	libinput_dispatch(li);

	litest_touch_down(dev, 0, 70, 30);
	litest_touch_down(dev, 1, 30, 70);
	for (i = 0; i < 8; i++) {
		litest_push_event_frame(dev);
		litest_touch_move(dev, 0, 70 - i * 5, 30 + i * 5);
		litest_touch_move(dev, 1, 30 + i * 5, 70 - i * 5);
		litest_pop_event_frame(dev);
		libinput_dispatch(li);
	}

>>>>>>> 988f31fc
	while ((event = libinput_get_event(li))) {
		enum libinput_event_type type;
		type = libinput_event_get_type(event);

<<<<<<< HEAD
		if (type >= LIBINPUT_EVENT_TABLET_AXIS &&
		    type <= LIBINPUT_EVENT_TABLET_BUTTON) {
			struct libinput_event_tablet *t;
			struct libinput_event *base;
			t = libinput_event_get_tablet_event(event);
			base = libinput_event_tablet_get_base_event(t);
			ck_assert(event == base);

			events++;
=======
		if (type >= LIBINPUT_EVENT_GESTURE_SWIPE_BEGIN &&
		    type <= LIBINPUT_EVENT_GESTURE_PINCH_END) {
			struct libinput_event_gesture *g;
			struct libinput_event *base;
			g = libinput_event_get_gesture_event(event);
			base = libinput_event_gesture_get_base_event(g);
			ck_assert(event == base);

			gestures++;
>>>>>>> 988f31fc

			litest_disable_log_handler(li);
			ck_assert(libinput_event_get_device_notify_event(event) == NULL);
			ck_assert(libinput_event_get_pointer_event(event) == NULL);
			ck_assert(libinput_event_get_keyboard_event(event) == NULL);
			ck_assert(libinput_event_get_touch_event(event) == NULL);
			litest_restore_log_handler(li);
		}
		libinput_event_destroy(event);
	}

<<<<<<< HEAD
	ck_assert_int_gt(events, 0);
}
END_TEST

START_TEST(bitfield_helpers)
{
	/* This value has a bit set on all of the word boundaries we want to
	 * test: 0, 1, 7, 8, 31, 32, and 33
	 */
	unsigned char read_bitfield[] = { 0x83, 0x1, 0x0, 0x80, 0x3 };
	unsigned char write_bitfield[ARRAY_LENGTH(read_bitfield)];
	size_t i;

	/* Now check that the bitfield we wrote to came out to be the same as
	 * the bitfield we were writing from */
	for (i = 0; i < ARRAY_LENGTH(read_bitfield) * 8; i++) {
		switch (i) {
		case 0:
		case 1:
		case 7:
		case 8:
		case 31:
		case 32:
		case 33:
			ck_assert(bit_is_set(read_bitfield, i));
			set_bit(write_bitfield, i);
			break;
		default:
			ck_assert(!bit_is_set(read_bitfield, i));
			clear_bit(write_bitfield, i);
			break;
		}
	}

	ck_assert_int_eq(memcmp(read_bitfield,
				write_bitfield,
				sizeof(read_bitfield)),
			 0);
=======
	ck_assert_int_gt(gestures, 0);
>>>>>>> 988f31fc
}
END_TEST

START_TEST(context_ref_counting)
{
	struct libinput *li;

	/* These tests rely on valgrind to detect memory leak and use after
	 * free errors. */

	li = libinput_path_create_context(&simple_interface, NULL);
	ck_assert_notnull(li);
	ck_assert_ptr_eq(libinput_unref(li), NULL);

	li = libinput_path_create_context(&simple_interface, NULL);
	ck_assert_notnull(li);
	ck_assert_ptr_eq(libinput_ref(li), li);
	ck_assert_ptr_eq(libinput_unref(li), li);
	ck_assert_ptr_eq(libinput_unref(li), NULL);
}
END_TEST

START_TEST(config_status_string)
{
	const char *strs[3];
	const char *invalid;
	size_t i, j;

	strs[0] = libinput_config_status_to_str(LIBINPUT_CONFIG_STATUS_SUCCESS);
	strs[1] = libinput_config_status_to_str(LIBINPUT_CONFIG_STATUS_UNSUPPORTED);
	strs[2] = libinput_config_status_to_str(LIBINPUT_CONFIG_STATUS_INVALID);

	for (i = 0; i < ARRAY_LENGTH(strs) - 1; i++)
		for (j = i + 1; j < ARRAY_LENGTH(strs); j++)
			ck_assert_str_ne(strs[i], strs[j]);

	invalid = libinput_config_status_to_str(LIBINPUT_CONFIG_STATUS_INVALID + 1);
	ck_assert(invalid == NULL);
	invalid = libinput_config_status_to_str(LIBINPUT_CONFIG_STATUS_SUCCESS - 1);
	ck_assert(invalid == NULL);
}
END_TEST

START_TEST(matrix_helpers)
{
	struct matrix m1, m2, m3;
	float f[6] = { 1, 2, 3, 4, 5, 6 };
	int x, y;
	int row, col;

	matrix_init_identity(&m1);

	for (row = 0; row < 3; row++) {
		for (col = 0; col < 3; col++) {
			ck_assert_int_eq(m1.val[row][col],
					 (row == col) ? 1 : 0);
		}
	}
	ck_assert(matrix_is_identity(&m1));

	matrix_from_farray6(&m2, f);
	ck_assert_int_eq(m2.val[0][0], 1);
	ck_assert_int_eq(m2.val[0][1], 2);
	ck_assert_int_eq(m2.val[0][2], 3);
	ck_assert_int_eq(m2.val[1][0], 4);
	ck_assert_int_eq(m2.val[1][1], 5);
	ck_assert_int_eq(m2.val[1][2], 6);
	ck_assert_int_eq(m2.val[2][0], 0);
	ck_assert_int_eq(m2.val[2][1], 0);
	ck_assert_int_eq(m2.val[2][2], 1);

	x = 100;
	y = 5;
	matrix_mult_vec(&m1, &x, &y);
	ck_assert_int_eq(x, 100);
	ck_assert_int_eq(y, 5);

	matrix_mult(&m3, &m1, &m1);
	ck_assert(matrix_is_identity(&m3));

	matrix_init_scale(&m2, 2, 4);
	ck_assert_int_eq(m2.val[0][0], 2);
	ck_assert_int_eq(m2.val[0][1], 0);
	ck_assert_int_eq(m2.val[0][2], 0);
	ck_assert_int_eq(m2.val[1][0], 0);
	ck_assert_int_eq(m2.val[1][1], 4);
	ck_assert_int_eq(m2.val[1][2], 0);
	ck_assert_int_eq(m2.val[2][0], 0);
	ck_assert_int_eq(m2.val[2][1], 0);
	ck_assert_int_eq(m2.val[2][2], 1);

	matrix_mult_vec(&m2, &x, &y);
	ck_assert_int_eq(x, 200);
	ck_assert_int_eq(y, 20);

	matrix_init_translate(&m2, 10, 100);
	ck_assert_int_eq(m2.val[0][0], 1);
	ck_assert_int_eq(m2.val[0][1], 0);
	ck_assert_int_eq(m2.val[0][2], 10);
	ck_assert_int_eq(m2.val[1][0], 0);
	ck_assert_int_eq(m2.val[1][1], 1);
	ck_assert_int_eq(m2.val[1][2], 100);
	ck_assert_int_eq(m2.val[2][0], 0);
	ck_assert_int_eq(m2.val[2][1], 0);
	ck_assert_int_eq(m2.val[2][2], 1);

	matrix_mult_vec(&m2, &x, &y);
	ck_assert_int_eq(x, 210);
	ck_assert_int_eq(y, 120);

	matrix_to_farray6(&m2, f);
	ck_assert_int_eq(f[0], 1);
	ck_assert_int_eq(f[1], 0);
	ck_assert_int_eq(f[2], 10);
	ck_assert_int_eq(f[3], 0);
	ck_assert_int_eq(f[4], 1);
	ck_assert_int_eq(f[5], 100);
}
END_TEST

START_TEST(ratelimit_helpers)
{
	struct ratelimit rl;
	unsigned int i, j;

	/* 10 attempts every 100ms */
	ratelimit_init(&rl, 100, 10);

	for (j = 0; j < 3; ++j) {
		/* a burst of 9 attempts must succeed */
		for (i = 0; i < 9; ++i) {
			ck_assert_int_eq(ratelimit_test(&rl),
					 RATELIMIT_PASS);
		}

		/* the 10th attempt reaches the threshold */
		ck_assert_int_eq(ratelimit_test(&rl), RATELIMIT_THRESHOLD);

		/* ..then further attempts must fail.. */
		ck_assert_int_eq(ratelimit_test(&rl), RATELIMIT_EXCEEDED);

		/* ..regardless of how often we try. */
		for (i = 0; i < 100; ++i) {
			ck_assert_int_eq(ratelimit_test(&rl),
					 RATELIMIT_EXCEEDED);
		}

		/* ..even after waiting 20ms */
		msleep(20);
		for (i = 0; i < 100; ++i) {
			ck_assert_int_eq(ratelimit_test(&rl),
					 RATELIMIT_EXCEEDED);
		}

		/* but after 100ms the counter is reset */
		msleep(90); /* +10ms to account for time drifts */
	}
}
END_TEST

struct parser_test {
	char *tag;
	int expected_value;
};

START_TEST(dpi_parser)
{
	struct parser_test tests[] = {
		{ "450 *1800 3200", 1800 },
		{ "*450 1800 3200", 450 },
		{ "450 1800 *3200", 3200 },
		{ "450 1800 3200", 3200 },
		{ "450 1800 failboat", 0 },
		{ "450 1800 *failboat", 0 },
		{ "0 450 1800 *3200", 0 },
		{ "450@37 1800@12 *3200@6", 3200 },
		{ "450@125 1800@125   *3200@125  ", 3200 },
		{ "450@125 *1800@125  3200@125", 1800 },
		{ "*this @string fails", 0 },
		{ "12@34 *45@", 0 },
		{ "12@a *45@", 0 },
		{ "12@a *45@25", 0 },
		{ "                                      * 12, 450, 800", 0 },
		{ "                                      *12, 450, 800", 12 },
		{ "*12, *450, 800", 12 },
		{ "*-23412, 450, 800", 0 },
		{ "112@125, 450@125, 800@125, 900@-125", 0 },
		{ "", 0 },
		{ "   ", 0 },
		{ "* ", 0 },
		{ NULL, 0 }
	};
	int i, dpi;

	for (i = 0; tests[i].tag != NULL; i++) {
		dpi = parse_mouse_dpi_property(tests[i].tag);
		ck_assert_int_eq(dpi, tests[i].expected_value);
	}
}
END_TEST

START_TEST(wheel_click_parser)
{
	struct parser_test tests[] = {
		{ "1", 1 },
		{ "10", 10 },
		{ "-12", -12 },
		{ "360", 360 },
		{ "66 ", 66 },
		{ "   100 ", 100 },

		{ "0", 0 },
		{ "-0", 0 },
		{ "a", 0 },
		{ "10a", 0 },
		{ "10-", 0 },
		{ "sadfasfd", 0 },
		{ "361", 0 },
		{ NULL, 0 }
	};

	int i, angle;

	for (i = 0; tests[i].tag != NULL; i++) {
		angle = parse_mouse_wheel_click_angle_property(tests[i].tag);
		ck_assert_int_eq(angle, tests[i].expected_value);
	}
}
END_TEST

struct parser_test_float {
	char *tag;
	double expected_value;
};

START_TEST(trackpoint_accel_parser)
{
	struct parser_test_float tests[] = {
		{ "0.5", 0.5 },
		{ "1.0", 1.0 },
		{ "2.0", 2.0 },
		{ "fail1.0", 0.0 },
		{ "1.0fail", 0.0 },
		{ "0,5", 0.0 },
		{ NULL, 0.0 }
	};
	int i;
	double accel;

	for (i = 0; tests[i].tag != NULL; i++) {
		accel = parse_trackpoint_accel_property(tests[i].tag);
		ck_assert(accel == tests[i].expected_value);
	}
}
END_TEST

struct parser_test_dimension {
	char *tag;
	bool success;
	int x, y;
};

START_TEST(dimension_prop_parser)
{
	struct parser_test_dimension tests[] = {
		{ "10x10", true, 10, 10 },
		{ "1x20", true, 1, 20 },
		{ "1x8000", true, 1, 8000 },
		{ "238492x428210", true, 238492, 428210 },
		{ "0x0", true, 0, 0 },
		{ "-10x10", false, 0, 0 },
		{ "-1", false, 0, 0 },
		{ "1x-99", false, 0, 0 },
		{ "0", false, 0, 0 },
		{ "100", false, 0, 0 },
		{ "", false, 0, 0 },
		{ "abd", false, 0, 0 },
		{ "xabd", false, 0, 0 },
		{ "0xaf", false, 0, 0 },
		{ "0x0x", true, 0, 0 },
		{ "x10", false, 0, 0 },
		{ NULL, false, 0, 0 }
	};
	int i;
	size_t x, y;
	bool success;

	for (i = 0; tests[i].tag != NULL; i++) {
		x = y = 0xad;
		success = parse_dimension_property(tests[i].tag, &x, &y);
		ck_assert(success == tests[i].success);
		if (success) {
			ck_assert_int_eq(x, tests[i].x);
			ck_assert_int_eq(y, tests[i].y);
		} else {
			ck_assert_int_eq(x, 0xad);
			ck_assert_int_eq(y, 0xad);
		}
	}
}
END_TEST

void
litest_setup_tests(void)
{
	litest_add_no_device("events:conversion", event_conversion_device_notify);
	litest_add_for_device("events:conversion", event_conversion_pointer, LITEST_MOUSE);
	litest_add_for_device("events:conversion", event_conversion_pointer, LITEST_MOUSE);
	litest_add_for_device("events:conversion", event_conversion_pointer_abs, LITEST_XEN_VIRTUAL_POINTER);
	litest_add_for_device("events:conversion", event_conversion_key, LITEST_KEYBOARD);
	litest_add_for_device("events:conversion", event_conversion_touch, LITEST_WACOM_TOUCH);
<<<<<<< HEAD
	litest_add_for_device("events:conversion", event_conversion_tablet, LITEST_WACOM_CINTIQ);
	litest_add_no_device("bitfield_helpers", bitfield_helpers);
=======
	litest_add_for_device("events:conversion", event_conversion_gesture, LITEST_BCM5974);
>>>>>>> 988f31fc

	litest_add_no_device("context:refcount", context_ref_counting);
	litest_add_no_device("config:status string", config_status_string);

	litest_add_no_device("misc:matrix", matrix_helpers);
	litest_add_no_device("misc:ratelimit", ratelimit_helpers);
	litest_add_no_device("misc:parser", dpi_parser);
	litest_add_no_device("misc:parser", wheel_click_parser);
	litest_add_no_device("misc:parser", trackpoint_accel_parser);
	litest_add_no_device("misc:parser", dimension_prop_parser);
}<|MERGE_RESOLUTION|>--- conflicted
+++ resolved
@@ -132,11 +132,8 @@
 			ck_assert(libinput_event_get_pointer_event(event) == NULL);
 			ck_assert(libinput_event_get_keyboard_event(event) == NULL);
 			ck_assert(libinput_event_get_touch_event(event) == NULL);
-<<<<<<< HEAD
+			ck_assert(libinput_event_get_gesture_event(event) == NULL);
 			ck_assert(libinput_event_get_tablet_event(event) == NULL);
-=======
-			ck_assert(libinput_event_get_gesture_event(event) == NULL);
->>>>>>> 988f31fc
 			litest_restore_log_handler(li);
 		}
 
@@ -191,11 +188,8 @@
 			ck_assert(libinput_event_get_device_notify_event(event) == NULL);
 			ck_assert(libinput_event_get_keyboard_event(event) == NULL);
 			ck_assert(libinput_event_get_touch_event(event) == NULL);
-<<<<<<< HEAD
+			ck_assert(libinput_event_get_gesture_event(event) == NULL);
 			ck_assert(libinput_event_get_tablet_event(event) == NULL);
-=======
-			ck_assert(libinput_event_get_gesture_event(event) == NULL);
->>>>>>> 988f31fc
 			litest_restore_log_handler(li);
 		}
 		libinput_event_destroy(event);
@@ -244,11 +238,8 @@
 			ck_assert(libinput_event_get_device_notify_event(event) == NULL);
 			ck_assert(libinput_event_get_keyboard_event(event) == NULL);
 			ck_assert(libinput_event_get_touch_event(event) == NULL);
-<<<<<<< HEAD
+			ck_assert(libinput_event_get_gesture_event(event) == NULL);
 			ck_assert(libinput_event_get_tablet_event(event) == NULL);
-=======
-			ck_assert(libinput_event_get_gesture_event(event) == NULL);
->>>>>>> 988f31fc
 			litest_restore_log_handler(li);
 		}
 		libinput_event_destroy(event);
@@ -290,11 +281,8 @@
 			ck_assert(libinput_event_get_device_notify_event(event) == NULL);
 			ck_assert(libinput_event_get_pointer_event(event) == NULL);
 			ck_assert(libinput_event_get_touch_event(event) == NULL);
-<<<<<<< HEAD
+			ck_assert(libinput_event_get_gesture_event(event) == NULL);
 			ck_assert(libinput_event_get_tablet_event(event) == NULL);
-=======
-			ck_assert(libinput_event_get_gesture_event(event) == NULL);
->>>>>>> 988f31fc
 			litest_restore_log_handler(li);
 		}
 		libinput_event_destroy(event);
@@ -343,11 +331,8 @@
 			ck_assert(libinput_event_get_device_notify_event(event) == NULL);
 			ck_assert(libinput_event_get_pointer_event(event) == NULL);
 			ck_assert(libinput_event_get_keyboard_event(event) == NULL);
-<<<<<<< HEAD
+			ck_assert(libinput_event_get_gesture_event(event) == NULL);
 			ck_assert(libinput_event_get_tablet_event(event) == NULL);
-=======
-			ck_assert(libinput_event_get_gesture_event(event) == NULL);
->>>>>>> 988f31fc
 			litest_restore_log_handler(li);
 		}
 		libinput_event_destroy(event);
@@ -357,30 +342,11 @@
 }
 END_TEST
 
-<<<<<<< HEAD
-START_TEST(event_conversion_tablet)
-=======
 START_TEST(event_conversion_gesture)
->>>>>>> 988f31fc
 {
 	struct litest_device *dev = litest_current_device();
 	struct libinput *li = dev->libinput;
 	struct libinput_event *event;
-<<<<<<< HEAD
-	int events = 0;
-	struct axis_replacement axes[] = {
-		{ ABS_DISTANCE, 10 },
-		{ -1, -1 }
-	};
-
-	litest_tablet_proximity_in(dev, 50, 50, axes);
-	litest_tablet_motion(dev, 60, 50, axes);
-	litest_button_click(dev, BTN_STYLUS, true);
-	litest_button_click(dev, BTN_STYLUS, false);
-
-	libinput_dispatch(li);
-
-=======
 	int gestures = 0;
 	int i;
 
@@ -396,12 +362,56 @@
 		libinput_dispatch(li);
 	}
 
->>>>>>> 988f31fc
 	while ((event = libinput_get_event(li))) {
 		enum libinput_event_type type;
 		type = libinput_event_get_type(event);
 
-<<<<<<< HEAD
+		if (type >= LIBINPUT_EVENT_GESTURE_SWIPE_BEGIN &&
+		    type <= LIBINPUT_EVENT_GESTURE_PINCH_END) {
+			struct libinput_event_gesture *g;
+			struct libinput_event *base;
+			g = libinput_event_get_gesture_event(event);
+			base = libinput_event_gesture_get_base_event(g);
+			ck_assert(event == base);
+
+			gestures++;
+
+			litest_disable_log_handler(li);
+			ck_assert(libinput_event_get_device_notify_event(event) == NULL);
+			ck_assert(libinput_event_get_pointer_event(event) == NULL);
+			ck_assert(libinput_event_get_keyboard_event(event) == NULL);
+			ck_assert(libinput_event_get_touch_event(event) == NULL);
+			litest_restore_log_handler(li);
+		}
+		libinput_event_destroy(event);
+	}
+
+	ck_assert_int_gt(gestures, 0);
+}
+END_TEST
+
+START_TEST(event_conversion_tablet)
+{
+	struct litest_device *dev = litest_current_device();
+	struct libinput *li = dev->libinput;
+	struct libinput_event *event;
+	int events = 0;
+	struct axis_replacement axes[] = {
+		{ ABS_DISTANCE, 10 },
+		{ -1, -1 }
+	};
+
+	litest_tablet_proximity_in(dev, 50, 50, axes);
+	litest_tablet_motion(dev, 60, 50, axes);
+	litest_button_click(dev, BTN_STYLUS, true);
+	litest_button_click(dev, BTN_STYLUS, false);
+
+	libinput_dispatch(li);
+
+	while ((event = libinput_get_event(li))) {
+		enum libinput_event_type type;
+		type = libinput_event_get_type(event);
+
 		if (type >= LIBINPUT_EVENT_TABLET_AXIS &&
 		    type <= LIBINPUT_EVENT_TABLET_BUTTON) {
 			struct libinput_event_tablet *t;
@@ -411,17 +421,6 @@
 			ck_assert(event == base);
 
 			events++;
-=======
-		if (type >= LIBINPUT_EVENT_GESTURE_SWIPE_BEGIN &&
-		    type <= LIBINPUT_EVENT_GESTURE_PINCH_END) {
-			struct libinput_event_gesture *g;
-			struct libinput_event *base;
-			g = libinput_event_get_gesture_event(event);
-			base = libinput_event_gesture_get_base_event(g);
-			ck_assert(event == base);
-
-			gestures++;
->>>>>>> 988f31fc
 
 			litest_disable_log_handler(li);
 			ck_assert(libinput_event_get_device_notify_event(event) == NULL);
@@ -433,7 +432,6 @@
 		libinput_event_destroy(event);
 	}
 
-<<<<<<< HEAD
 	ck_assert_int_gt(events, 0);
 }
 END_TEST
@@ -472,9 +470,6 @@
 				write_bitfield,
 				sizeof(read_bitfield)),
 			 0);
-=======
-	ck_assert_int_gt(gestures, 0);
->>>>>>> 988f31fc
 }
 END_TEST
 
@@ -786,12 +781,9 @@
 	litest_add_for_device("events:conversion", event_conversion_pointer_abs, LITEST_XEN_VIRTUAL_POINTER);
 	litest_add_for_device("events:conversion", event_conversion_key, LITEST_KEYBOARD);
 	litest_add_for_device("events:conversion", event_conversion_touch, LITEST_WACOM_TOUCH);
-<<<<<<< HEAD
+	litest_add_for_device("events:conversion", event_conversion_gesture, LITEST_BCM5974);
 	litest_add_for_device("events:conversion", event_conversion_tablet, LITEST_WACOM_CINTIQ);
 	litest_add_no_device("bitfield_helpers", bitfield_helpers);
-=======
-	litest_add_for_device("events:conversion", event_conversion_gesture, LITEST_BCM5974);
->>>>>>> 988f31fc
 
 	litest_add_no_device("context:refcount", context_ref_counting);
 	litest_add_no_device("config:status string", config_status_string);
