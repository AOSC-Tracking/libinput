/*
 * Copyright © 2013 Red Hat, Inc.
 *
 * Permission to use, copy, modify, distribute, and sell this software and its
 * documentation for any purpose is hereby granted without fee, provided that
 * the above copyright notice appear in all copies and that both that copyright
 * notice and this permission notice appear in supporting documentation, and
 * that the name of the copyright holders not be used in advertising or
 * publicity pertaining to distribution of the software without specific,
 * written prior permission.  The copyright holders make no representations
 * about the suitability of this software for any purpose.  It is provided "as
 * is" without express or implied warranty.
 *
 * THE COPYRIGHT HOLDERS DISCLAIM ALL WARRANTIES WITH REGARD TO THIS SOFTWARE,
 * INCLUDING ALL IMPLIED WARRANTIES OF MERCHANTABILITY AND FITNESS, IN NO
 * EVENT SHALL THE COPYRIGHT HOLDERS BE LIABLE FOR ANY SPECIAL, INDIRECT OR
 * CONSEQUENTIAL DAMAGES OR ANY DAMAGES WHATSOEVER RESULTING FROM LOSS OF USE,
 * DATA OR PROFITS, WHETHER IN AN ACTION OF CONTRACT, NEGLIGENCE OR OTHER
 * TORTIOUS ACTION, ARISING OUT OF OR IN CONNECTION WITH THE USE OR PERFORMANCE
 * OF THIS SOFTWARE.
 */

#if HAVE_CONFIG_H
#include "config.h"
#endif

#ifndef LITEST_H
#define LITEST_H

#include <stdbool.h>
#include <check.h>
#include <libevdev/libevdev.h>
#include <libevdev/libevdev-uinput.h>
#include <libinput.h>
#include <math.h>

#define litest_assert(cond) \
	do { \
		if (!(cond)) \
			litest_fail_condition(__FILE__, __LINE__, __func__, \
					      #cond, NULL); \
	} while(0)

#define litest_assert_msg(cond, ...) \
	do { \
		if (!(cond)) \
			litest_fail_condition(__FILE__, __LINE__, __func__, \
					      #cond, __VA_ARGS__); \
	} while(0)

#define litest_abort_msg(...) \
	litest_fail_condition(__FILE__, __LINE__, __func__, \
			      "aborting", __VA_ARGS__); \

#define litest_assert_notnull(cond) \
	do { \
		if ((cond) == NULL) \
			litest_fail_condition(__FILE__, __LINE__, __func__, \
					      #cond, " expected to be not NULL\n"); \
	} while(0)

#define litest_assert_comparison_int_(a_, op_, b_) \
	do { \
		__typeof__(a_) _a = a_; \
		__typeof__(b_) _b = b_; \
		if (trunc(_a) != _a || trunc(_b) != _b) \
			litest_abort_msg("litest_assert_int_* used for non-integer value\n"); \
		if (!((_a) op_ (_b))) \
			litest_fail_comparison_int(__FILE__, __LINE__, __func__,\
						   #op_, _a, _b, \
						   #a_, #b_); \
	} while(0)

#define litest_assert_int_eq(a_, b_) \
	litest_assert_comparison_int_(a_, ==, b_)

#define litest_assert_int_ne(a_, b_) \
	litest_assert_comparison_int_(a_, !=, b_)

#define litest_assert_int_lt(a_, b_) \
	litest_assert_comparison_int_(a_, <, b_)

#define litest_assert_int_le(a_, b_) \
	litest_assert_comparison_int_(a_, <=, b_)

#define litest_assert_int_ge(a_, b_) \
	litest_assert_comparison_int_(a_, >=, b_)

#define litest_assert_int_gt(a_, b_) \
	litest_assert_comparison_int_(a_, >, b_)

#define litest_assert_comparison_ptr_(a_, op_, b_) \
	do { \
		__typeof__(a_) _a = a_; \
		__typeof__(b_) _b = b_; \
		if (!((_a) op_ (_b))) \
			litest_fail_comparison_ptr(__FILE__, __LINE__, __func__,\
						   #a_ " " #op_ " " #b_); \
	} while(0)

#define litest_assert_ptr_eq(a_, b_) \
	litest_assert_comparison_ptr_(a_, ==, b_)

#define litest_assert_ptr_ne(a_, b_) \
	litest_assert_comparison_ptr_(a_, !=, b_)

#define litest_assert_ptr_null(a_) \
	litest_assert_comparison_ptr_(a_, ==, NULL)

#define litest_assert_ptr_notnull(a_) \
	litest_assert_comparison_ptr_(a_, !=, NULL)

enum litest_device_type {
	LITEST_NO_DEVICE = -1,
	LITEST_SYNAPTICS_CLICKPAD = -2,
	LITEST_SYNAPTICS_TOUCHPAD = -3,
	LITEST_SYNAPTICS_TOPBUTTONPAD = -4,
	LITEST_BCM5974 = -5,
	LITEST_KEYBOARD = -6,
	LITEST_TRACKPOINT = -7,
	LITEST_MOUSE = -8,
	LITEST_WACOM_TOUCH = -9,
	LITEST_ALPS_SEMI_MT = -10,
	LITEST_GENERIC_SINGLETOUCH = -11,
	LITEST_MS_SURFACE_COVER = -12,
	LITEST_QEMU_TABLET = -13,
	LITEST_XEN_VIRTUAL_POINTER = -14,
	LITEST_VMWARE_VIRTMOUSE = -15,
	LITEST_SYNAPTICS_HOVER_SEMI_MT = -16,
	LITEST_SYNAPTICS_TRACKPOINT_BUTTONS = -17,
	LITEST_PROTOCOL_A_SCREEN = -18,
	LITEST_WACOM_FINGER = -19,
	LITEST_KEYBOARD_BLACKWIDOW = -20,
	LITEST_WHEEL_ONLY = -21,
	LITEST_MOUSE_ROCCAT = -22,
	LITEST_LOGITECH_TRACKBALL = -23,
	LITEST_ATMEL_HOVER = -24,
};

enum litest_device_feature {
	LITEST_DISABLE_DEVICE = -1,
	LITEST_ANY = 0,
	LITEST_TOUCHPAD = 1 << 0,
	LITEST_CLICKPAD = 1 << 1,
	LITEST_BUTTON = 1 << 2,
	LITEST_KEYS = 1 << 3,
	LITEST_RELATIVE = 1 << 4,
	LITEST_WHEEL = 1 << 5,
	LITEST_TOUCH = 1 << 6,
	LITEST_SINGLE_TOUCH = 1 << 7,
	LITEST_APPLE_CLICKPAD = 1 << 8,
	LITEST_TOPBUTTONPAD = 1 << 9,
	LITEST_SEMI_MT = 1 << 10,
	LITEST_POINTINGSTICK = 1 << 11,
	LITEST_FAKE_MT = 1 << 12,
	LITEST_ABSOLUTE = 1 << 13,
	LITEST_PROTOCOL_A = 1 << 14,
	LITEST_HOVER = 1 << 15,
};

struct litest_device {
	struct libevdev *evdev;
	struct libevdev_uinput *uinput;
	struct libinput *libinput;
	bool owns_context;
	struct libinput_device *libinput_device;
	struct litest_device_interface *interface;

	int ntouches_down;
	bool skip_ev_syn;

	void *private; /* device-specific data */

	char *udev_rule_file;
};

/* A loop range, resolves to:
   for (i = lower; i < upper; i++)
 */
struct range {
	int lower; /* inclusive */
	int upper; /* exclusive */
};

struct libinput *litest_create_context(void);
void litest_disable_log_handler(struct libinput *libinput);
void litest_restore_log_handler(struct libinput *libinput);

<<<<<<< HEAD
void
litest_fail_condition(const char *file,
		      int line,
		      const char *func,
		      const char *condition,
		      const char *message,
		      ...);
void
litest_fail_comparison_int(const char *file,
			   int line,
			   const char *func,
			   const char *operator,
			   int a,
			   int b,
			   const char *astr,
			   const char *bstr);
void
litest_fail_comparison_ptr(const char *file,
			   int line,
			   const char *func,
			   const char *comparison);

void litest_add(const char *name, void *func,
		enum litest_device_feature required_feature,
		enum litest_device_feature excluded_feature);
void litest_add_ranged(const char *name,
		       void *func,
		       enum litest_device_feature required,
		       enum litest_device_feature excluded,
		       const struct range *range);
void
litest_add_for_device(const char *name,
		      void *func,
		      enum litest_device_type type);
void litest_add_ranged_for_device(const char *name,
=======
#define litest_add(name_, func_, ...) \
	_litest_add(name_, #func_, func_, __VA_ARGS__)
#define litest_add_ranged(name_, func_, ...) \
	_litest_add_ranged(name_, #func_, func_, __VA_ARGS__)
#define litest_add_for_device(name_, func_, ...) \
	_litest_add_for_device(name_, #func_, func_, __VA_ARGS__)
#define litest_add_ranged_for_device(name_, func_, ...) \
	_litest_add_ranged_for_device(name_, #func_, func_, __VA_ARGS__)
#define litest_add_no_device(name_, func_) \
	_litest_add_no_device(name_, #func_, func_)
#define litest_add_ranged_no_device(name_, func_, ...) \
	_litest_add_ranged_no_device(name_, #func_, func_, __VA_ARGS__)
void _litest_add(const char *name,
		 const char *funcname,
		 void *func,
		 enum litest_device_feature required_feature,
		 enum litest_device_feature excluded_feature);
void _litest_add_ranged(const char *name,
			const char *funcname,
			void *func,
			enum litest_device_feature required,
			enum litest_device_feature excluded,
			const struct range *range);
void _litest_add_for_device(const char *name,
			    const char *funcname,
			    void *func,
			    enum litest_device_type type);
void _litest_add_ranged_for_device(const char *name,
				   const char *funcname,
				   void *func,
				   enum litest_device_type type,
				   const struct range *range);
void _litest_add_no_device(const char *name,
			   const char *funcname,
			   void *func);
void _litest_add_ranged_no_device(const char *name,
				  const char *funcname,
>>>>>>> fcd1cbe5
				  void *func,
				  const struct range *range);

extern void litest_setup_tests(void);
struct litest_device * litest_create_device(enum litest_device_type which);
struct litest_device * litest_add_device(struct libinput *libinput,
					 enum litest_device_type which);
struct libevdev_uinput *
litest_create_uinput_device_from_description(const char *name,
					     const struct input_id *id,
					     const struct input_absinfo *abs,
					     const int *events);
struct litest_device *
litest_create_device_with_overrides(enum litest_device_type which,
				    const char *name_override,
				    struct input_id *id_override,
				    const struct input_absinfo *abs_override,
				    const int *events_override);
struct litest_device *
litest_add_device_with_overrides(struct libinput *libinput,
				 enum litest_device_type which,
				 const char *name_override,
				 struct input_id *id_override,
				 const struct input_absinfo *abs_override,
				 const int *events_override);

struct litest_device *litest_current_device(void);
void litest_delete_device(struct litest_device *d);
int litest_handle_events(struct litest_device *d);

void litest_event(struct litest_device *t,
		  unsigned int type,
		  unsigned int code,
		  int value);
int litest_auto_assign_value(struct litest_device *d,
			     const struct input_event *ev,
			     int slot, double x, double y,
			     bool touching);
void litest_touch_up(struct litest_device *d, unsigned int slot);
void litest_touch_move(struct litest_device *d,
		       unsigned int slot,
		       double x,
		       double y);
void litest_touch_down(struct litest_device *d,
		       unsigned int slot,
		       double x,
		       double y);
void litest_touch_move_to(struct litest_device *d,
			  unsigned int slot,
			  double x_from, double y_from,
			  double x_to, double y_to,
			  int steps, int sleep_ms);
void litest_touch_move_two_touches(struct litest_device *d,
				   double x0, double y0,
				   double x1, double y1,
				   double dx, double dy,
				   int steps, int sleep_ms);
void litest_hover_start(struct litest_device *d,
			unsigned int slot,
			double x,
			double y);
void litest_hover_end(struct litest_device *d, unsigned int slot);
void litest_hover_move(struct litest_device *d,
		       unsigned int slot,
		       double x,
		       double y);
void litest_hover_move_to(struct litest_device *d,
			  unsigned int slot,
			  double x_from, double y_from,
			  double x_to, double y_to,
			  int steps, int sleep_ms);
void litest_hover_move_two_touches(struct litest_device *d,
				   double x0, double y0,
				   double x1, double y1,
				   double dx, double dy,
				   int steps, int sleep_ms);
void litest_button_click(struct litest_device *d,
			 unsigned int button,
			 bool is_press);
void litest_button_scroll(struct litest_device *d,
			 unsigned int button,
			 double dx, double dy);
void litest_keyboard_key(struct litest_device *d,
			 unsigned int key,
			 bool is_press);
void litest_wait_for_event(struct libinput *li);
void litest_wait_for_event_of_type(struct libinput *li, ...);
void litest_drain_events(struct libinput *li);
void litest_assert_empty_queue(struct libinput *li);
struct libinput_event_pointer * litest_is_button_event(
		       struct libinput_event *event,
		       unsigned int button,
		       enum libinput_button_state state);
struct libinput_event_pointer * litest_is_axis_event(
		       struct libinput_event *event,
		       enum libinput_pointer_axis axis,
		       enum libinput_pointer_axis_source source);
struct libinput_event_pointer * litest_is_motion_event(
		       struct libinput_event *event);
struct libinput_event_touch * litest_is_touch_event(
		       struct libinput_event *event,
		       enum libinput_event_type type);
struct libinput_event_keyboard * litest_is_keyboard_event(
		       struct libinput_event *event,
		       unsigned int key,
		       enum libinput_key_state state);
void litest_assert_button_event(struct libinput *li,
				unsigned int button,
				enum libinput_button_state state);
void litest_assert_scroll(struct libinput *li,
			  enum libinput_pointer_axis axis,
			  int minimum_movement);
void litest_assert_only_typed_events(struct libinput *li,
				     enum libinput_event_type type);

struct libevdev_uinput * litest_create_uinput_device(const char *name,
						     struct input_id *id,
						     ...);
struct libevdev_uinput * litest_create_uinput_abs_device(const char *name,
							 struct input_id *id,
							 const struct input_absinfo *abs,
							 ...);

void litest_timeout_tap(void);
void litest_timeout_tapndrag(void);
void litest_timeout_softbuttons(void);
void litest_timeout_buttonscroll(void);
void litest_timeout_edgescroll(void);
void litest_timeout_finger_switch(void);
void litest_timeout_middlebutton(void);

void litest_push_event_frame(struct litest_device *dev);
void litest_pop_event_frame(struct litest_device *dev);

/* this is a semi-mt device, so we keep track of the touches that the tests
 * send and modify them so that the first touch is always slot 0 and sends
 * the top-left of the bounding box, the second is always slot 1 and sends
 * the bottom-right of the bounding box.
 * Lifting any of two fingers terminates slot 1
 */
struct litest_semi_mt {
	int tracking_id;
	/* The actual touches requested by the test for the two slots
	 * in the 0..100 range used by litest */
	struct {
		double x, y;
	} touches[2];
};

void litest_semi_mt_touch_down(struct litest_device *d,
			       struct litest_semi_mt *semi_mt,
			       unsigned int slot,
			       double x, double y);
void litest_semi_mt_touch_move(struct litest_device *d,
			       struct litest_semi_mt *semi_mt,
			       unsigned int slot,
			       double x, double y);
void litest_semi_mt_touch_up(struct litest_device *d,
			     struct litest_semi_mt *semi_mt,
			     unsigned int slot);

#ifndef ck_assert_notnull
#define ck_assert_notnull(ptr) ck_assert_ptr_ne(ptr, NULL)
#endif

#endif /* LITEST_H */<|MERGE_RESOLUTION|>--- conflicted
+++ resolved
@@ -186,7 +186,6 @@
 void litest_disable_log_handler(struct libinput *libinput);
 void litest_restore_log_handler(struct libinput *libinput);
 
-<<<<<<< HEAD
 void
 litest_fail_condition(const char *file,
 		      int line,
@@ -209,20 +208,6 @@
 			   const char *func,
 			   const char *comparison);
 
-void litest_add(const char *name, void *func,
-		enum litest_device_feature required_feature,
-		enum litest_device_feature excluded_feature);
-void litest_add_ranged(const char *name,
-		       void *func,
-		       enum litest_device_feature required,
-		       enum litest_device_feature excluded,
-		       const struct range *range);
-void
-litest_add_for_device(const char *name,
-		      void *func,
-		      enum litest_device_type type);
-void litest_add_ranged_for_device(const char *name,
-=======
 #define litest_add(name_, func_, ...) \
 	_litest_add(name_, #func_, func_, __VA_ARGS__)
 #define litest_add_ranged(name_, func_, ...) \
@@ -260,7 +245,6 @@
 			   void *func);
 void _litest_add_ranged_no_device(const char *name,
 				  const char *funcname,
->>>>>>> fcd1cbe5
 				  void *func,
 				  const struct range *range);
 
